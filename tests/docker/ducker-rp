--- conflicted
+++ resolved
@@ -429,19 +429,12 @@
             args="${args} ${arg}"
         fi
     done
-<<<<<<< HEAD
-    cmd="cd /opt/v && ducktape --cluster-file /opt/v/tests/docker/build/cluster.json \
-         --results-root ${v_dir}/build/ducktape-results $args"
-    echo "docker exec ducker01 bash -c \"${cmd}\""
-    exec ${DOCKER} exec --user=ducker ducker01 bash -c "${cmd}"
-=======
     # Give ducktape access to our vtools library
     extra_python_path="/opt/v/build/venv/v/lib/python3.8/site-packages/:/opt/v/build/venv/v/lib64/python3.8/site-packages/:/opt/v/tools"
 
     cmd="env && cd /opt/v && ducktape --cluster-file /opt/v/tests/docker/build/cluster.json $args"
     echo "docker exec -e PYTHONPATH=${extra_python_path} ducker01 bash -c \"${cmd}\""
     exec ${DOCKER} exec -e PYTHONPATH=${extra_python_path} --user=ducker ducker01 bash -c "${cmd}"
->>>>>>> e86d7fed
 }
 
 ducker_ssh() {
